--- conflicted
+++ resolved
@@ -122,22 +122,10 @@
                               coords={'time': ('entry', time),
                                       'ch': ('entry', ch),
                                       'events': ('entry', events)},
-<<<<<<< HEAD
-                              attrs=_parse_header(header))
-    channels, counts = np.unique(ch, return_counts=True)
-    valids = [True] * len(channels)
-    if remove_rare_ch is not None:
-        for i in range(len(channels)):
-            if counts[i] / len(ch) < remove_rare_ch:
-                valids[i] = False
-    channels = channels[valids]
-    channels = channels[channels >= 0]
-=======
                               attrs=header)
     # valid channels from header
     channels = [i for i in range(16)
                 if header.get('ADC{}.active'.format(i + 1), 0) > 0]
->>>>>>> e8c4055b
     dataarrays = []
     for ch in channels:
         da = dataarray[dataarray['ch'] == ch]
